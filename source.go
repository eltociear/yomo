package yomo

import (
	"context"

	"github.com/yomorun/yomo/core"
	"github.com/yomorun/yomo/core/frame"
	"github.com/yomorun/yomo/pkg/id"
)

// Source is responsible for sending data to yomo.
type Source interface {
	// Close will close the connection to YoMo-Zipper.
	Close() error
	// Connect to YoMo-Zipper.
	Connect() error
	// Write the data to directed downstream.
	Write(tag uint32, data []byte) error
	// Broadcast broadcast the data to all downstream.
	Broadcast(tag uint32, data []byte) error
	// SetErrorHandler set the error handler function when server error occurs
	SetErrorHandler(fn func(err error))
	// [Experimental] SetReceiveHandler set the observe handler function
	SetReceiveHandler(fn func(tag uint32, data []byte))
}

// YoMo-Source
type yomoSource struct {
	name       string
	zipperAddr string
	client     *core.Client
	fn         func(uint32, []byte)
}

var _ Source = &yomoSource{}

// NewSource create a yomo-source
func NewSource(name, zipperAddr string, opts ...SourceOption) Source {
	clientOpts := make([]core.ClientOption, len(opts))
	for k, v := range opts {
		clientOpts[k] = core.ClientOption(v)
	}

	client := core.NewClient(name, core.ClientTypeSource, clientOpts...)

	return &yomoSource{
		name:       name,
		zipperAddr: zipperAddr,
		client:     client,
	}
}

// Close will close the connection to YoMo-Zipper.
func (s *yomoSource) Close() error {
	if err := s.client.Close(); err != nil {
		s.client.Logger().Error("failed to close the source", "err", err)
		return err
	}
	s.client.Logger().Debug("the source is closed")
	return nil
}

// Connect to YoMo-Zipper.
func (s *yomoSource) Connect() error {
	// set backflowframe handler
	s.client.SetBackflowFrameObserver(func(frm *frame.BackflowFrame) {
		if s.fn != nil {
			s.fn(frm.Tag, frm.Carriage)
		}
	})

	err := s.client.Connect(context.Background(), s.zipperAddr)
	return err
}

// Write writes data with specified tag.
func (s *yomoSource) Write(tag uint32, data []byte) error {
<<<<<<< HEAD
	f, err := buildDadaFrame(s.client.ClientID(), false, id.New(), tag, data)
	if err != nil {
		return err
=======
	md, err := core.NewDefaultMetadata(s.client.ClientID(), false, id.New()).Encode()
	if err != nil {
		return err
	}
	f := &frame.DataFrame{
		Tag:      tag,
		Metadata: md,
		Payload:  data,
>>>>>>> 09352a85
	}

	s.client.Logger().Debug("source write", "tag", tag, "data", data)
	return s.client.WriteFrame(f)
}

// SetErrorHandler set the error handler function when server error occurs
func (s *yomoSource) SetErrorHandler(fn func(err error)) {
	s.client.SetErrorHandler(fn)
}

// [Experimental] SetReceiveHandler set the observe handler function
func (s *yomoSource) SetReceiveHandler(fn func(uint32, []byte)) {
	s.fn = fn
	s.client.Logger().Info("source sets receive handler")
}

// Broadcast write the data to all downstreams.
func (s *yomoSource) Broadcast(tag uint32, data []byte) error {
<<<<<<< HEAD
	f, err := buildDadaFrame(s.client.ClientID(), true, id.New(), tag, data)
	if err != nil {
		return err
=======
	md, err := core.NewDefaultMetadata(s.client.ClientID(), true, id.New()).Encode()
	if err != nil {
		return err
	}
	f := &frame.DataFrame{
		Tag:      tag,
		Metadata: md,
		Payload:  data,
>>>>>>> 09352a85
	}

	s.client.Logger().Debug("broadcast", "tag", tag, "data", data)
	return s.client.WriteFrame(f)
}

func buildDadaFrame(clientID string, broadcast bool, tid string, tag uint32, data []byte) (*frame.DataFrame, error) {
	md, err := core.NewDefaultMetadata(clientID, broadcast, tid).Encode()
	if err != nil {
		return nil, err
	}
	f := &frame.DataFrame{
		Tag:      tag,
		Metadata: md,
		Payload:  data,
	}
	return f, nil
}<|MERGE_RESOLUTION|>--- conflicted
+++ resolved
@@ -75,11 +75,6 @@
 
 // Write writes data with specified tag.
 func (s *yomoSource) Write(tag uint32, data []byte) error {
-<<<<<<< HEAD
-	f, err := buildDadaFrame(s.client.ClientID(), false, id.New(), tag, data)
-	if err != nil {
-		return err
-=======
 	md, err := core.NewDefaultMetadata(s.client.ClientID(), false, id.New()).Encode()
 	if err != nil {
 		return err
@@ -88,7 +83,6 @@
 		Tag:      tag,
 		Metadata: md,
 		Payload:  data,
->>>>>>> 09352a85
 	}
 
 	s.client.Logger().Debug("source write", "tag", tag, "data", data)
@@ -108,11 +102,6 @@
 
 // Broadcast write the data to all downstreams.
 func (s *yomoSource) Broadcast(tag uint32, data []byte) error {
-<<<<<<< HEAD
-	f, err := buildDadaFrame(s.client.ClientID(), true, id.New(), tag, data)
-	if err != nil {
-		return err
-=======
 	md, err := core.NewDefaultMetadata(s.client.ClientID(), true, id.New()).Encode()
 	if err != nil {
 		return err
@@ -121,7 +110,6 @@
 		Tag:      tag,
 		Metadata: md,
 		Payload:  data,
->>>>>>> 09352a85
 	}
 
 	s.client.Logger().Debug("broadcast", "tag", tag, "data", data)
