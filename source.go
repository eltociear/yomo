package yomo

import (
	"context"

	"github.com/yomorun/yomo/core"
	"github.com/yomorun/yomo/core/frame"
	"github.com/yomorun/yomo/pkg/id"
	"github.com/yomorun/yomo/pkg/trace"
)

// Source is responsible for sending data to yomo.
type Source interface {
	// Close will close the connection to YoMo-Zipper.
	Close() error
	// Connect to YoMo-Zipper.
	Connect() error
	// Write the data to directed downstream.
	Write(tag uint32, data []byte) error
	// Broadcast broadcast the data to all downstream.
	Broadcast(tag uint32, data []byte) error
	// SetErrorHandler set the error handler function when server error occurs
	SetErrorHandler(fn func(err error))
	// [Experimental] SetReceiveHandler set the observe handler function
	SetReceiveHandler(fn func(tag uint32, data []byte))
}

// YoMo-Source
type yomoSource struct {
	name       string
	zipperAddr string
	client     *core.Client
	fn         func(uint32, []byte)
}

var _ Source = &yomoSource{}

// NewSource create a yomo-source
func NewSource(name, zipperAddr string, opts ...SourceOption) Source {
	clientOpts := make([]core.ClientOption, len(opts))
	for k, v := range opts {
		clientOpts[k] = core.ClientOption(v)
	}

	client := core.NewClient(name, core.ClientTypeSource, clientOpts...)

	return &yomoSource{
		name:       name,
		zipperAddr: zipperAddr,
		client:     client,
	}
}

// Close will close the connection to YoMo-Zipper.
func (s *yomoSource) Close() error {
	if err := s.client.Close(); err != nil {
		s.client.Logger().Error("failed to close the source", "err", err)
		return err
	}
	s.client.Logger().Debug("the source is closed")
	return nil
}

// Connect to YoMo-Zipper.
func (s *yomoSource) Connect() error {
	// set backflowframe handler
	s.client.SetBackflowFrameObserver(func(frm *frame.BackflowFrame) {
		if s.fn != nil {
			s.fn(frm.Tag, frm.Carriage)
		}
	})

	err := s.client.Connect(context.Background(), s.zipperAddr)
	return err
}

// Write writes data with specified tag.
func (s *yomoSource) Write(tag uint32, data []byte) error {
<<<<<<< HEAD
	md, err := core.NewDefaultMetadata(s.client.ClientID(), false, id.New()).Encode()
	if err != nil {
		return err
	}
	f := &frame.DataFrame{
		Tag:      tag,
		Metadata: md,
		Payload:  data,
	}

	s.client.Logger().Debug("source write", "tag", tag, "data", data)
	return s.client.WriteFrame(f)
=======
	return s.write(tag, data, false)
>>>>>>> d391c37b
}

// SetErrorHandler set the error handler function when server error occurs
func (s *yomoSource) SetErrorHandler(fn func(err error)) {
	s.client.SetErrorHandler(fn)
}

// [Experimental] SetReceiveHandler set the observe handler function
func (s *yomoSource) SetReceiveHandler(fn func(uint32, []byte)) {
	s.fn = fn
	s.client.Logger().Info("source sets receive handler")
}

// Broadcast write the data to all downstreams.
func (s *yomoSource) Broadcast(tag uint32, data []byte) error {
	return s.write(tag, data, true)
}

func (s *yomoSource) write(tag uint32, data []byte, broadcast bool) error {
	var tid, sid string
	// trace
	tp := s.client.TracerProvider()
	if tp != nil {
		span, err := trace.NewSpan(tp, core.StreamTypeSource.String(), s.name, "", "")
		if err != nil {
			s.client.Logger().Error("source trace error", "err", err)
		} else {
			defer span.End()
			tid = span.SpanContext().TraceID().String()
			sid = span.SpanContext().SpanID().String()
		}
	}
	if tid == "" {
		s.client.Logger().Debug("source create new tid")
		tid = id.TID()
	}
	if sid == "" {
		s.client.Logger().Debug("source create new sid")
		sid = id.SID()
	}
	if tp != nil {
		s.client.Logger().Debug("source trace", "tid", tid, "sid", sid, "broadcast", broadcast)
	}
	// metadata
	md, err := core.NewDefaultMetadata(s.client.ClientID(), broadcast, tid, sid).Encode()
	if err != nil {
		return err
	}
	f := &frame.DataFrame{
		Tag:      tag,
		Metadata: md,
		Payload:  data,
	}
	s.client.Logger().Debug("source write", "tag", tag, "data", data, "broadcast", broadcast)
	return s.client.WriteFrame(f)
}

func buildDadaFrame(clientID string, broadcast bool, tid string, tag uint32, data []byte) (*frame.DataFrame, error) {
	md, err := core.NewDefaultMetadata(clientID, broadcast, tid).Encode()
	if err != nil {
		return nil, err
	}
	f := &frame.DataFrame{
		Tag:      tag,
		Metadata: md,
		Payload:  data,
	}
	return f, nil
}<|MERGE_RESOLUTION|>--- conflicted
+++ resolved
@@ -76,22 +76,7 @@
 
 // Write writes data with specified tag.
 func (s *yomoSource) Write(tag uint32, data []byte) error {
-<<<<<<< HEAD
-	md, err := core.NewDefaultMetadata(s.client.ClientID(), false, id.New()).Encode()
-	if err != nil {
-		return err
-	}
-	f := &frame.DataFrame{
-		Tag:      tag,
-		Metadata: md,
-		Payload:  data,
-	}
-
-	s.client.Logger().Debug("source write", "tag", tag, "data", data)
-	return s.client.WriteFrame(f)
-=======
 	return s.write(tag, data, false)
->>>>>>> d391c37b
 }
 
 // SetErrorHandler set the error handler function when server error occurs
@@ -147,17 +132,4 @@
 	}
 	s.client.Logger().Debug("source write", "tag", tag, "data", data, "broadcast", broadcast)
 	return s.client.WriteFrame(f)
-}
-
-func buildDadaFrame(clientID string, broadcast bool, tid string, tag uint32, data []byte) (*frame.DataFrame, error) {
-	md, err := core.NewDefaultMetadata(clientID, broadcast, tid).Encode()
-	if err != nil {
-		return nil, err
-	}
-	f := &frame.DataFrame{
-		Tag:      tag,
-		Metadata: md,
-		Payload:  data,
-	}
-	return f, nil
 }