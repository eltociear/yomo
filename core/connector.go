--- conflicted
+++ resolved
@@ -9,11 +9,7 @@
 // ErrConnectorClosed will be returned if the Connector has been closed.
 var ErrConnectorClosed = errors.New("yomo: connector closed")
 
-<<<<<<< HEAD
-// Connector manages data streams and provides a centralized way to get and set streams.
-=======
 // Connector manages data streams and provides a centralized way for getting and setting streams.
->>>>>>> b1bf2279
 type Connector struct {
 	// ctx and ctxCancel manage the lifescyle of Connector.
 	ctx       context.Context
@@ -83,11 +79,7 @@
 	return stream, true, nil
 }
 
-<<<<<<< HEAD
-// FindStreamFunc be used to find stream in Connector.
-=======
 // FindStreamFunc is used to search for a specific stream within the Connector.
->>>>>>> b1bf2279
 type FindStreamFunc func(StreamInfo) bool
 
 // Find searches a stream collection using the specified find function.
