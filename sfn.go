--- conflicted
+++ resolved
@@ -127,10 +127,6 @@
 				data := <-s.pOut
 				if data != nil {
 					s.client.Logger().Debug("pipe fn send", "payload_frame", data)
-<<<<<<< HEAD
-
-					frame, _ := buildDadaFrame(s.client.ClientID(), false, id.New(), data.Tag, data.Payload)
-=======
 					md, err := metadata.Decode(data.Metadata)
 					if err != nil {
 						s.client.Logger().Error("sfn decode metadata error", "err", err)
@@ -176,7 +172,6 @@
 						Metadata: data.Metadata,
 						Payload:  data.Payload,
 					}
->>>>>>> d391c37b
 
 					s.client.WriteFrame(frame)
 				}
@@ -211,15 +206,7 @@
 // when DataFrame we observed arrived, invoke the user's function
 // func (s *streamFunction) onDataFrame(data []byte, metaFrame *frame.MetaFrame) {
 func (s *streamFunction) onDataFrame(dataFrame *frame.DataFrame) {
-<<<<<<< HEAD
 	if s.asyncHandler != nil {
-		go func() {
-			serverlessCtx := serverless.NewContext(s.client, dataFrame)
-			s.asyncHandler.Handle(serverlessCtx)
-		}()
-	} else if s.pipeHandler != nil {
-=======
-	if s.fn != nil {
 		tp := s.client.TracerProvider()
 		go func(tp oteltrace.TracerProvider) {
 			md, err := metadata.Decode(dataFrame.Metadata)
@@ -262,10 +249,9 @@
 				s.client.Logger().Debug("sfn trace", "tid", tid, "sid", sid)
 			}
 			serverlessCtx := serverless.NewContext(s.client, dataFrame)
-			s.fn(serverlessCtx)
+			s.asyncHandler.Handle(serverlessCtx)
 		}(tp)
-	} else if s.pfn != nil {
->>>>>>> d391c37b
+	} else if s.pipeHandler != nil {
 		data := dataFrame.Payload
 		s.client.Logger().Debug("pipe sfn receive", "data_len", len(data), "data", data)
 		s.pIn <- data
